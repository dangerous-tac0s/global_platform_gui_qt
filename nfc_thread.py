import os
import re
import subprocess
import sys
import zipfile

import chardet
from PyQt5.QtCore import QThread, pyqtSignal, Qt, QMetaObject, Q_ARG, pyqtSlot
from smartcard.System import readers
from smartcard.Exceptions import NoCardException, CardConnectionException
from smartcard.util import toHexString
from measure import get_memory

# TODO: Handle alternative keys
DEFAULT_KEY = "404142434445464748494A4B4C4D4E4F"


class NFCHandlerThread(QThread):
    """
    Monitors the chosen reader for card presence.
    Provides methods for installing/uninstalling CAP files
    via GlobalPlatformPro. Can also list installed apps.
    """

    # Emitted whenever the list of readers changes
    readers_updated_signal = pyqtSignal(list)

    # Emitted True/False when a card transitions from absent -> present or vice versa
    card_present_signal = pyqtSignal(bool)

    # Emitted with status text you can show in your UI
    status_update_signal = pyqtSignal(str)

    # Emitted upon successful or failed install/uninstall
    #   success (bool), message (str)
    operation_complete_signal = pyqtSignal(bool, str)

    # Emitted with the updated list of AIDs after a successful install/uninstall
    installed_apps_updated_signal = pyqtSignal(dict)

    # Emitted upon any errors. Pipes it to a dialog.
    error_signal = pyqtSignal(str)

    # Emitted whenever we have a good card scanned.
    title_bar_signal = pyqtSignal(str)

    # Key prompt dialog
    show_key_prompt_signal = pyqtSignal(str, str)

    # Known tag handling
    # known_tags_query = pyqtSignal(str)
    known_tags_update_signal = pyqtSignal(str, bool)

    get_key_signal = pyqtSignal(str)
    key_setter_signal = pyqtSignal(str)

    def __init__(self, app, selected_reader_name=None, parent=None):
        """
        :param selected_reader_name: The currently chosen reader (or None at start).
        """
        super().__init__(parent)
        self.app = app
        self.selected_reader_name = selected_reader_name
        self.key = None

        # Thread run loop control
        self.running = True

        # Track card state
        self.card_detected = False
        self.valid_card_detected = False
        self.current_uid = None

        # OS-specific gp command
        self.gp = {
            "nt": [resource_path("gp.exe")],
            "posix": ["java", "-jar", resource_path("gp.jar")],
        }

    def run(self):
        """Main loop for detecting readers/cards. (Unchanged from your existing version.)"""
        last_readers = []
        timeout_duration = 3000  # ms

        while self.running:
            try:
                available_readers = readers()
                reader_names = [str(r) for r in available_readers]

                if reader_names != last_readers:
                    self.readers_updated_signal.emit(reader_names)
                    last_readers = reader_names

                if not reader_names:
                    if self.card_detected:
                        self.card_detected = False
                        self.valid_card_detected = False
                        self.current_uid = None
                        self.card_present_signal.emit(False)
                    self.status_update_signal.emit("No readers found.")
                    self.msleep(timeout_duration)
                    continue

                if self.selected_reader_name in reader_names:
                    idx = reader_names.index(self.selected_reader_name)
                    reader = available_readers[idx]
                    uid = self.get_card_uid(reader)
                    if uid:
                        if not self.card_detected or uid != self.current_uid:
                            jcop3 = self.is_jcop()
                            self.valid_card_detected = jcop3
                            self.card_detected = True
                            self.current_uid = uid
                            self.card_present_signal.emit(True)
                            if jcop3:
                                mem = self.get_memory_status()
                                self.title_bar_signal.emit(
                                    f"UID: {self.current_uid} > {mem}"
                                )

                                self.get_key_signal.emit(self.current_uid)

                            else:
                                self.status_update_signal.emit(
                                    "Unsupported card detected."
                                )
                    else:
                        if self.card_detected:
                            self.card_detected = False
                            self.valid_card_detected = False
                            self.current_uid = None
                            self.card_present_signal.emit(False)
                            self.status_update_signal.emit("No card present.")
                else:
                    if self.card_detected:
                        self.card_detected = False
                        self.valid_card_detected = False
                        self.current_uid = None
                        self.card_present_signal.emit(False)
                        self.status_update_signal.emit("No card present.")

                self.msleep(timeout_duration)

            except Exception as e:
                self.error_signal.emit(f"Loop error: {e}")
                # self.status_update.emit(f"Loop error: {e}")

    def stop(self):
        """Signal the loop to exit gracefully."""
        self.running = False

    # --------------------------
    #  Card / GP utility methods
    # --------------------------
    def get_card_uid(self, reader):
        """Retrieve card UID with [FF CA 00 00 00]."""
        try:
            GET_UID = [0xFF, 0xCA, 0x00, 0x00, 0x00]
            connection = reader.createConnection()
            connection.connect()
            response, sw1, sw2 = connection.transmit(GET_UID)
            if (sw1, sw2) == (0x90, 0x00):
                return toHexString(response)
            return None
        except (NoCardException, CardConnectionException):
            return None

    def is_jcop(self):
        """Send SELECT APDUs"""
        SELECT = [0x00, 0xA4, 0x04, 0x00, 0x00]
        try:
            reader = next(x for x in readers() if self.selected_reader_name in str(x))
            connection = reader.createConnection()
            connection.connect()
            data, sw1, sw2 = connection.transmit(SELECT)
            return hex(sw1) == "0x90" and sw2 == 0
        except Exception as e:
            print(e)
            return False

    def is_jcop3(self, reader_name):
        """Use gp --info to see if 'JavaCard v3' is in the output."""
        try:
            cmd = [*self.gp[os.name][0 : len(self.gp) - 3], "--info", "-r", reader_name]
            result = subprocess.run(cmd, capture_output=True, text=True)

            return "JavaCard v3" in result.stdout
        except Exception as e:
            return False

    def get_memory_status(self):
        """Call measure.get_memory()."""
        try:
            memory = get_memory()
            if memory and memory != -1:
                free = memory["persistent"]["free"] / 1024
                percent = memory["persistent"]["percent_free"] * 100
                t_free = (
                    memory["transient"]["reset_free"]
                    + memory["transient"]["deselect_free"]
                ) / 1024
                return f"Free Memory > Persistent: {free:.0f}kB / Transient: {t_free:.1f}kB"
            elif memory == -1:
                return "Javacard Memory not installed"
        except Exception as e:
            return f"Memory Error: {e}"

    def get_installed_apps(self):
        """
        Parse gp --list for both PKG blocks (which contain 'Version: X' + 'Applet: Y')
        and APP lines (which show truly installed apps).
        Returns a dict: { AID_uppercase: version_string_or_None, ... }
        """
        if not self.selected_reader_name:
            self.status_update_signal.emit("No reader selected for get_installed_apps.")
            return {}

        try:
            cmd = [
<<<<<<< HEAD
                *self.gp[os.name],
=======
                *self.gp[os.name][0:1],
>>>>>>> 097c2ecc
                "--list",
                "-r",
                self.selected_reader_name,
            ]
            result = subprocess.run(cmd, capture_output=True, text=True)
            if result.returncode != 0:
                self.error_signal.emit(f"Unable to list apps: {result.stderr}")
                # self.status_update.emit(f"Error listing apps: {result.stderr}")
                return {}

            lines = result.stdout.splitlines()

            # Data structures for PKG -> version, applets, etc.
            pkg_app_versions = {}  # Maps "AID-of-Applet" -> "version"
            current_pkg_version = None
            parsing_pkg_block = False

            # We'll also track all "APP: ..." lines, which represent installed applets
            installed_set = set()

            for line in lines:
                line = line.strip()

                # Detect start of a PKG block
                if line.startswith("PKG:"):
                    # "PKG: A000000308000010 (LOADED)" etc.
                    # Reset for a new package
                    parsing_pkg_block = True
                    current_pkg_version = None
                    continue

                if parsing_pkg_block:
                    # Inside a package block until we hit next "PKG:", "APP:", or blank
                    if not line or line.startswith("PKG:") or line.startswith("APP:"):
                        # done with current pkg block
                        parsing_pkg_block = False
                        # If this line starts with APP: or PKG:, re-process it in next iteration
                        if line.startswith("APP:"):
                            # We'll handle the APP line after the loop continues
                            pass
                    else:
                        # Possibly lines like "Version:  1.0" or "Applet:   A000000308000010000100"
                        if "Version:" in line:
                            # e.g. "Version:  1.0"
                            # parse out version number
                            parts = line.split("Version:", 1)
                            version_str = parts[1].strip()  # e.g. "1.0"
                            current_pkg_version = version_str
                        elif "Applet:" in line:
                            # e.g. "Applet:   A000000308000010000100"
                            # parse out applet AID
                            parts = line.split("Applet:", 1)
                            raw_aid = parts[1].strip()
                            # Normalize the AID (uppercase, no spaces)
                            norm_aid = raw_aid.replace(" ", "").upper()
                            pkg_app_versions[norm_aid] = current_pkg_version
                    # If we haven't returned or continued, keep parsing lines in this block
                    if line.startswith("APP:"):
                        # We'll handle "APP:" lines below anyway
                        pass

                # If the line is an "APP:" line:
                if line.startswith("APP:"):
                    # e.g. "APP: A000000308000010000100 (SELECTABLE)"
                    parts = line.split()
                    if len(parts) >= 2:
                        raw_aid = parts[1]
                        norm_aid = raw_aid.replace(" ", "").upper()
                        installed_set.add(norm_aid)

            # Now build a dictionary {aid: version_string or None} for installed apps
            installed_apps = {}
            for aid in installed_set:
                if aid in pkg_app_versions:
                    installed_apps[aid] = pkg_app_versions[aid]
                else:
                    installed_apps[aid] = None

            return installed_apps

        except Exception as e:
            self.status_update_signal.emit(f"Exception listing apps: {e}")
            print(e)
            print(self.gp)
            print(os.path.exists(self.gp["nt"][0]))
            return {}

    # ----------------------------
    #  Installation and Uninstall
    # ----------------------------
    def install_app(self, cap_file_path, params=None):
        if not self.selected_reader_name:
            self.operation_complete_signal.emit(False, "No reader selected.")
            return

        try:
<<<<<<< HEAD
=======
            if self.key is None:
                # TODO: request key with dialog
                self.show_key_prompt_signal.emit(self.current_uid)
>>>>>>> 097c2ecc

            if self.key is None:
                # if we still don't have one, don't do anything
                self.error_signal.emit("No valid key has been provided")
            else:
<<<<<<< HEAD
                print(f"path: {cap_file_path}")
                cmd = [
                    *self.gp[os.name],
                    "-k",
                    self.key,
=======
                cmd = [
                    *self.gp[os.name],
>>>>>>> 097c2ecc
                    "--install",
                    cap_file_path,
                    "-r",
                    self.selected_reader_name,
                ]
                if params and "param_string" in params:
                    # Allow a bit more flexibility
                    cmd.extend(["--params", *params["param_string"].split(" ")])
<<<<<<< HEAD
                print(cmd)
=======
>>>>>>> 097c2ecc
                result = subprocess.run(cmd, capture_output=True, text=True)

                if result.returncode == 0 and len(result.stderr) == 0:
                    self.operation_complete_signal.emit(
                        True, f"Installed {cap_file_path}"
                    )
                    installed = self.get_installed_apps()
                    self.installed_apps_updated_signal.emit(installed)
                else:
                    if result.stderr.startswith(
                        "Failed to open secure channel: Card cryptogram invalid!"
                    ):
                        # Wrong key provided--don't do that again!
                        self.key = None
                        self.known_tags_update_signal.emit(self.current_uid, False)
                        self.error_signal.emit(
                            "Invalid key used: further attempts with invalid keys can brick the device!"
                        )
                        self.known_tags_update_signal.emit(self.current_uid, False)
                    else:
                        err_msg = f"Install failed: {result.stderr}"
                        # self.operation_complete.emit(False, err_msg)
                        self.error_signal.emit(err_msg)
                        # Let's try to remove the app now
                        self.uninstall_app_by_cap(cap_file_path)
        except Exception as e:
            err_msg = f"Install error: {e}"
            # self.operation_complete.emit(False, err_msg)
            self.error_signal.emit(err_msg)
        finally:
            # TODO: Support caching
            if os.path.exists(cap_file_path):
                os.remove(cap_file_path)
            mem = self.get_memory_status()
            self.title_bar_signal.emit(f"UID: {self.current_uid} > {mem}")

    def uninstall_app(self, aid, force=False):
        """
        Uninstall by AID:
           gp --uninstall [--force?] <aid> -r <reader>
        """
        if not self.selected_reader_name:
            self.operation_complete_signal.emit(False, "No reader selected.")
            return

        try:
            if self.key is None:
                # TODO: request key with dialog
                pass

            if self.key is None:
                # if we still don't have one, don't do anything
                self.error_signal.emit("No valid key has been provided")
                return

<<<<<<< HEAD
            cmd = [*self.gp[os.name], "-k", self.key, "--uninstall"]
=======
            cmd = [*self.gp[os.name], "--uninstall"]
>>>>>>> 097c2ecc
            cmd.extend([aid, "-r", self.selected_reader_name])
            if force:
                cmd.extend("-f")  # or '--force' if gp.jar uses that
            result = subprocess.run(cmd, capture_output=True, text=True)

            if result.returncode == 0 and len(result.stderr) == 0:
                self.operation_complete_signal.emit(True, f"Uninstalled {aid}")
                installed = self.get_installed_apps()
                self.installed_apps_updated_signal.emit(installed)
            else:
                if result.stderr.startswith(
                    "Failed to open secure channel: Card cryptogram invalid!"
                ):
                    # Wrong key provided--don't do that again!
                    self.key = None
                    self.known_tags_update_signal.emit(self.current_uid, False)
                    self.error_signal.emit(
                        "Invalid key used: further attempts with invalid keys can brick the device!"
                    )
                else:
                    pass

        except Exception as e:
            err_msg = f"Uninstall error (AID): {e}"
            self.operation_complete_signal.emit(False, err_msg)
            self.error_signal.emit(err_msg)
        finally:
            mem = self.get_memory_status()
            self.title_bar_signal.emit(f"UID: {self.current_uid} > {mem}")

    def uninstall_app_by_cap(self, cap_file_path, fallback_aid=None, force=False):
        """
        Attempt 'gp --uninstall <cap_file_path>' first.
        If that fails and fallback_aid is provided, try 'uninstall_app(aid=fallback_aid)' next.
        The 'force' param, if True, passes '-f' to gp (applies to both attempts).
        """
        if not self.selected_reader_name:
            self.operation_complete_signal.emit(False, "No reader selected.")
            return

        try:
            # Build the command:
            cmd = [*self.gp[os.name], "--uninstall"]
            if force:
                cmd.append("-f")
            cmd.extend([cap_file_path, "-r", self.selected_reader_name])

            result = subprocess.run(cmd, capture_output=True, text=True)
            if result.returncode == 0:
                # success
                self.operation_complete_signal.emit(
                    True, f"Uninstalled {cap_file_path}"
                )
                installed = self.get_installed_apps()
                self.installed_apps_updated_signal.emit(installed)
            else:
                # Fail => fallback to AID if provided
                # err_msg = f"Uninstall by CAP file failed: {result.stderr}"
                # self.status_update.emit(err_msg)

                manifest = extract_manifest_from_cap(cap_file_path)

                fallback_aid = get_selected_manifest(manifest)["aid"]

                if fallback_aid:
                    # self.status_update.emit(
                    #     f"Falling back to AID-based uninstall: {fallback_aid}"
                    # )
                    self.uninstall_app(fallback_aid, force=force)
                else:
                    self.operation_complete_signal.emit(False, "Failed to uninstall")

        except Exception as e:
            err_msg = f"Uninstall error (CAP file): {e}"
            # self.status_update.emit(err_msg)
            self.error_signal.emit(err_msg)

            # Attempt fallback if provided
            if fallback_aid:
                self.status_update_signal.emit(
                    f"Falling back to AID-based uninstall: {fallback_aid}"
                )
                self.uninstall_app(fallback_aid, force=force)
            else:
                self.operation_complete_signal.emit(False, err_msg)
        finally:
            # TODO: Support caching
            if os.path.exists(cap_file_path):
                os.remove(cap_file_path)
            mem = self.get_memory_status()
            self.title_bar_signal.emit(f"UID: {self.current_uid} > {mem}")

    def get_key(self):
        self.get_key_signal.emit()

    @pyqtSlot(str)  # This slot is called when the signal is emitted
    def key_setter(self, key):
<<<<<<< HEAD
        print(f"setting: {key}")
=======
>>>>>>> 097c2ecc
        self.key = key
        self.get_installed_apps()

    def stop(self):
        """Signal the loop to exit gracefully."""
        self.running = False


def resource_path(relative_path):
    """Get absolute path to resource, works for dev and for PyInstaller"""
    if hasattr(sys, "_MEIPASS"):
        # PyInstaller creates a temp folder and stores path in _MEIPASS
        return os.path.join(sys._MEIPASS, relative_path)
    return os.path.join(os.path.abspath("."), relative_path)


def detect_encoding(file_path):
    """
    Detect the file encoding using chardet.

    Args:
        file_path (str): Path to the file.

    Returns:
        str: Detected encoding.
    """
    with open(file_path, "rb") as f:
        raw_data = f.read()
        result = chardet.detect(raw_data)
        return result["encoding"]


def extract_manifest_from_cap(cap_file_path, output_dir=None):
    """
    Extract the MANIFEST.MF file from a CAP archive and return a dictionary with all parsed data.

    Args:
        cap_file_path (str): Path to the CAP archive (ZIP file).
        output_dir (str, optional): Directory where the MANIFEST.MF will be saved. Defaults to None.

    Returns:
        dict: A dictionary containing all keys and values parsed from the MANIFEST.MF file.
    """
    try:
        with zipfile.ZipFile(cap_file_path, "r") as zip_ref:
            # List files in the archive to find 'META-INF/MANIFEST.MF'
            file_list = zip_ref.namelist()

            manifest_file = "META-INF/MANIFEST.MF"
            if manifest_file not in file_list:
                print(f"Error: {manifest_file} not found in the CAP archive.")
                return None

            # Extract the MANIFEST.MF content
            with zip_ref.open(manifest_file) as mf_file:
                # Temporarily write to a file to detect encoding
                temp_path = "temp_manifest.MF"
                with open(temp_path, "wb") as temp_file:
                    temp_file.write(mf_file.read())

                # Detect encoding of the MANIFEST.MF file
                encoding = detect_encoding(temp_path)

                # Read the content using the detected encoding
                with open(temp_path, "r", encoding=encoding) as temp_file:
                    manifest_content = temp_file.read()

                if output_dir:
                    # Optionally save the manifest to a file
                    output_file_path = os.path.join(output_dir, "MANIFEST.MF")
                    with open(output_file_path, "w") as output_file:
                        output_file.write(manifest_content)
                    print(f"MANIFEST.MF extracted to {output_file_path}")

                # Debug: Print manifest content to inspect structure
                # print("Manifest Content:\n", manifest_content)

                # Parse the manifest and extract all relevant fields
                return parse_manifest(manifest_content)

    except zipfile.BadZipFile:
        print(f"Error: The file {cap_file_path} is not a valid ZIP archive.")
        return None
    except Exception as e:
        print(cap_file_path)
        print(f"An error occurred while extracting the MANIFEST.MF: {e}")
        print(manifest_content)
        print()
        return None
    finally:
        try:
            os.remove(temp_path)
        except:
            pass


def parse_manifest(manifest_content: str) -> dict:
    """
    Parse the manifest content to extract all fields.

    Args:
        manifest_content (str): The contents of the extracted MANIFEST.MF file.

    Returns:
        dict: A dictionary containing all keys and values parsed from the manifest.
    """
    data = {}

    # Use a regular expression to find all key-value pairs in the manifest
    pattern = r"(?P<key>^[A-Za-z0-9\-]+):\s*(?P<value>.*)"
    matches = re.finditer(pattern, manifest_content, re.MULTILINE)

    for match in matches:
        key = match.group("key").strip()
        value = match.group("value").strip()

        # Parse AID fields (e.g., Java-Card-Applet-1-AID)
        if key == "Java-Card-Applet-AID":
            value = value.replace(":", "")

        # Fallback. VivoKey's OTP app has a mal-formed AID in 'Java-Card-Applet-AID'
        if key == "Classic-Package-AID":
            value = value.replace("aid", "").replace("/", "")

        # Parse version fields (e.g., Runtime-Descriptor-Version)
        elif key == "Java-Card-Package-Version" or key == "Runtime-Descriptor-Version":
            # Convert version to a tuple of integers
            value = value

            if key == "Runtime-Descriptor-Version" and len(value) < 3:
                while len(value) < 3:
                    value = tuple([*value, 0])

        data[key] = value

    return data


def get_selected_manifest(manifest_dict):
    return {
        "name": manifest_dict.get("Name", None),
        "aid": manifest_dict.get("Java-Card-Applet-AID", None)
        or manifest_dict.get("Classic-Package-AID", None),
        "app_version": manifest_dict.get("Java-Card-Package-Version", None),
        "jcop_version": manifest_dict.get("Runtime-Descriptor-Version", None),
    }<|MERGE_RESOLUTION|>--- conflicted
+++ resolved
@@ -73,8 +73,8 @@
 
         # OS-specific gp command
         self.gp = {
-            "nt": [resource_path("gp.exe")],
-            "posix": ["java", "-jar", resource_path("gp.jar")],
+            "nt": [resource_path("gp.exe"), "-k", self.key],
+            "posix": ["java", "-jar", resource_path("gp.jar"), "-k", self.key],
         }
 
     def run(self):
@@ -217,11 +217,7 @@
 
         try:
             cmd = [
-<<<<<<< HEAD
-                *self.gp[os.name],
-=======
                 *self.gp[os.name][0:1],
->>>>>>> 097c2ecc
                 "--list",
                 "-r",
                 self.selected_reader_name,
@@ -318,27 +314,16 @@
             return
 
         try:
-<<<<<<< HEAD
-=======
             if self.key is None:
                 # TODO: request key with dialog
                 self.show_key_prompt_signal.emit(self.current_uid)
->>>>>>> 097c2ecc
 
             if self.key is None:
                 # if we still don't have one, don't do anything
                 self.error_signal.emit("No valid key has been provided")
             else:
-<<<<<<< HEAD
-                print(f"path: {cap_file_path}")
                 cmd = [
                     *self.gp[os.name],
-                    "-k",
-                    self.key,
-=======
-                cmd = [
-                    *self.gp[os.name],
->>>>>>> 097c2ecc
                     "--install",
                     cap_file_path,
                     "-r",
@@ -347,10 +332,6 @@
                 if params and "param_string" in params:
                     # Allow a bit more flexibility
                     cmd.extend(["--params", *params["param_string"].split(" ")])
-<<<<<<< HEAD
-                print(cmd)
-=======
->>>>>>> 097c2ecc
                 result = subprocess.run(cmd, capture_output=True, text=True)
 
                 if result.returncode == 0 and len(result.stderr) == 0:
@@ -406,11 +387,7 @@
                 self.error_signal.emit("No valid key has been provided")
                 return
 
-<<<<<<< HEAD
-            cmd = [*self.gp[os.name], "-k", self.key, "--uninstall"]
-=======
             cmd = [*self.gp[os.name], "--uninstall"]
->>>>>>> 097c2ecc
             cmd.extend([aid, "-r", self.selected_reader_name])
             if force:
                 cmd.extend("-f")  # or '--force' if gp.jar uses that
@@ -508,10 +485,6 @@
 
     @pyqtSlot(str)  # This slot is called when the signal is emitted
     def key_setter(self, key):
-<<<<<<< HEAD
-        print(f"setting: {key}")
-=======
->>>>>>> 097c2ecc
         self.key = key
         self.get_installed_apps()
 
